--- conflicted
+++ resolved
@@ -25,14 +25,11 @@
 		| "enhancedPrompt"
 		| "commitSearchResults"
 		| "listApiConfig"
-<<<<<<< HEAD
 		| "vsCodeLmModels"
 		| "vsCodeLmApiAvailable"
 		| "requestVsCodeLmModels"
-=======
 		| "updatePrompt"
 		| "systemPrompt"
->>>>>>> 58c5f762
 	text?: string
 	action?:
 		| "chatButtonClicked"
