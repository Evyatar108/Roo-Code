# Change Log

<<<<<<< HEAD
=======
## [2.1.6]

- Add LM Studio as an API provider option (make sure to start the LM Studio server to use it with the extension!)

## [2.1.5]

- Add support for prompt caching for new Claude model IDs on OpenRouter (e.g. `anthropic/claude-3.5-sonnet-20240620`)

>>>>>>> 0d256239
## [2.1.4]

- AWS Bedrock fixes (add missing regions, support for cross-region inference, and older Sonnet model for regions where new model is not available)

## [2.1.3]

- Add support for Claude 3.5 Haiku, 66% cheaper than Sonnet with similar intelligence

## [2.1.2]

- Misc. bug fixes
- Update README with new browser feature

## [2.1.1]

- Add stricter prompt to prevent Cline from editing files during a browser session without first closing the browser

## [2.1.0]

- Cline now uses Anthropic's new "Computer Use" feature to launch a browser, click, type, and scroll. This gives him more autonomy in runtime debugging, end-to-end testing, and even general web use. Try asking "Look up the weather in Colorado" to see it in action! (Available with Claude 3.5 Sonnet v2)

## [2.0.19]

- Fix model info for Claude 3.5 Sonnet v1 on OpenRouter

## [2.0.18]

- Add support for both v1 and v2 of Claude 3.5 Sonnet for GCP Vertex and AWS Bedrock (for cases where the new model is not enabled yet or unavailable in your region)

## [2.0.17]

- Update Anthropic model IDs

## [2.0.16]

- Adjustments to system prompt

## [2.0.15]

- Fix bug where modifying Cline's edits would lead him to try to re-apply the edits
- Fix bug where weaker models would display file contents before using the write_to_file tool
- Fix o1-mini and o1-preview errors when using OpenAI native

## [2.0.14]

- Gracefully cancel requests while stream could be hanging

## [2.0.13]

- Detect code omission and show warning with troubleshooting link

## [2.0.12]

- Keep cursor out of the way during file edit streaming animation

## [2.0.11]

- Adjust prompts around read_file to prevent re-reading files unnecessarily

## [2.0.10]

- More adjustments to system prompt to prevent lazy coding

## [2.0.9]

- Update system prompt to try to prevent Cline from lazy coding (`// rest of code here...`)

## [2.0.8]

- Fix o1-mini and o1-preview for OpenAI
- Fix diff editor not opening sometimes in slow environments like project idx

## [2.0.7]

- Misc. bug fixes

## [2.0.6]

- Update URLs to https://github.com/cline/cline

## [2.0.5]

- Fixed bug where Cline's edits would stream into the active tab when switching tabs during a write_to_file
- Added explanation in task continuation prompt that an interrupted write_to_file reverts the file to its original contents, preventing unnecessary re-reads
- Fixed non-first chunk error handling in case stream fails mid-way through

## [2.0.0]

- New name! Meet Cline, an AI assistant that can use your CLI and Editor
- Responses are now streamed with a yellow text decoration animation to keep track of Cline's progress as he edits files
- New Cancel button to give Cline feedback if he goes off in the wrong direction, giving you more control over tasks
- Re-imagined tool calling prompt resulting in ~40% fewer requests to accomplish tasks + better performance with other models
- Search and use any model with OpenRouter

## [1.9.7]

- Only auto-include error diagnostics after file edits, removed warnings to keep Claude from getting distracted in projects with strict linting rules

## [1.9.6]

- Added support for new Google Gemini models `gemini-1.5-flash-002` and `gemini-1.5-pro-002`
- Updated system prompt to be more lenient when terminal output doesn't stream back properly
- Adjusted system prompt to prevent overuse of the inspect_site tool
- Increased global line height for improved readability

## [1.9.0]

- Claude can now use a browser! This update adds a new `inspect_site` tool that captures screenshots and console logs from websites (including localhost), making it easier for Claude to troubleshoot issues on his own.
- Improved automatic linter/compiler debugging by only sending Claude new errors that result from his edits, rather than reporting all workspace problems.

## [1.8.0]

- You can now use '@' in the textarea to add context!
    - @url: Paste in a URL for the extension to fetch and convert to markdown, useful when you want to give Claude the latest docs!
    - @problems: Add workspace errors and warnings for Claude to fix, no more back-and-forth about debugging
    - @file: Adds a file's contents so you don't have to waste API requests approving read file (+ type to search files)
    - @folder: Adds folder's files all at once to speed up your workflow even more

## [1.7.0]

- Adds problems monitoring to keep Claude updated on linter/compiler/build issues, letting him proactively fix errors on his own! (adding missing imports, fixing type errors, etc.)

## [1.6.5]

- Adds support for OpenAI o1, Azure OpenAI, and Google Gemini (free for up to 15 requests per minute!)
- Task header can now be collapsed to provide more space for viewing conversations
- Adds fuzzy search and sorting to Task History, making it easier to find specific tasks

## [1.6.0]

- Commands now run directly in your terminal thanks to VSCode 1.93's new shell integration updates! Plus a new 'Proceed While Running' button to let Claude continue working while commands run, sending him new output along the way (i.e. letting him react to server errors as he edits files)

## [1.5.27]

- Claude's changes now appear in your file's Timeline, allowing you to easily view a diff of each edit. This is especially helpful if you want to revert to a previous version. No need for git—everything is tracked by VSCode's local history!
- Updated system prompt to keep Claude from re-reading files unnecessarily

## [1.5.19]

- Adds support for OpenAI compatible API providers (e.g. Ollama!)

## [1.5.13]

- New terminal emulator! When Claude runs commands, you can now type directly in the terminal (+ support for Python environments)
- Adds search to Task History

## [1.5.6]

- You can now edit Claude's changes before accepting! When he edits or creates a file, you can modify his changes directly in the right side of the diff view (+ hover over the 'Revert Block' arrow button in the center to undo `// rest of code here` shenanigans)

## [1.5.4]

- Adds support for reading .pdf and .docx files (try "turn my business_plan.docx into a company website")

## [1.5.0]

- Adds new `search_files` tool that lets Claude perform regex searches in your project, making it easy for him to refactor code, address TODOs and FIXMEs, remove dead code, and more!

## [1.4.0]

- Adds "Always allow read-only operations" setting to let Claude read files and view directories without needing approval (off by default)
- Implement sliding window context management to keep tasks going past 200k tokens
- Adds Google Cloud Vertex AI support and updates Claude 3.5 Sonnet max output to 8192 tokens for all providers.
- Improves system prompt to gaurd against lazy edits (less "//rest of code here")

## [1.3.0]

- Adds task history

## [1.2.0]

- Adds support for Prompt Caching to significantly reduce costs and response times (currently only available through Anthropic API for Claude 3.5 Sonnet and Claude 3.0 Haiku)

## [1.1.1]

- Adds option to choose other Claude models (+ GPT-4o, DeepSeek, and Mistral if you use OpenRouter)
- Adds option to add custom instructions to the end of the system prompt

## [1.1.0]

- Paste images in chat to use Claude's vision capabilities and turn mockups into fully functional applications or fix bugs with screenshots

## [1.0.9]

- Add support for OpenRouter and AWS Bedrock

## [1.0.8]

- Shows diff view of new or edited files right in the editor

## [1.0.7]

- Replace `list_files` and `analyze_project` with more explicit `list_files_top_level`, `list_files_recursive`, and `view_source_code_definitions_top_level` to get source code definitions only for files relevant to the task

## [1.0.6]

- Interact with CLI commands by sending messages to stdin and terminating long-running processes like servers
- Export tasks to markdown files (useful as context for future tasks)

## [1.0.5]

- Claude now has context about vscode's visible editors and opened tabs

## [1.0.4]

- Open in the editor (using menu bar or `Claude Dev: Open In New Tab` in command palette) to see how Claude updates your workspace more clearly
- New `analyze_project` tool to help Claude get a comprehensive overview of your project's source code definitions and file structure
- Provide feedback to tool use like terminal commands and file edits
- Updated max output tokens to 8192 so less lazy coding (`// rest of code here...`)
- Added ability to retry failed API requests (helpful for rate limits)
- Quality of life improvements like markdown rendering, memory optimizations, better theme support

## [0.0.6]

- Initial release<|MERGE_RESOLUTION|>--- conflicted
+++ resolved
@@ -1,7 +1,5 @@
 # Change Log
 
-<<<<<<< HEAD
-=======
 ## [2.1.6]
 
 - Add LM Studio as an API provider option (make sure to start the LM Studio server to use it with the extension!)
@@ -10,7 +8,6 @@
 
 - Add support for prompt caching for new Claude model IDs on OpenRouter (e.g. `anthropic/claude-3.5-sonnet-20240620`)
 
->>>>>>> 0d256239
 ## [2.1.4]
 
 - AWS Bedrock fixes (add missing regions, support for cross-region inference, and older Sonnet model for regions where new model is not available)
